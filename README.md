--- conflicted
+++ resolved
@@ -21,11 +21,8 @@
 * [Algorithms](./Algorithms)
   * [Crypto](./Algorithms/Crypto/)
     * [Paddings](./Algorithms/Crypto/Paddings/)
-<<<<<<< HEAD
       * [ISO-10125d2 Padding](./Algorithms/Crypto/Paddings/ISO10126d2Padding.cs)
-=======
       * [ISO 7816-4 Padding](./Algorithms/Crypto/Paddings/ISO7816d4Padding.cs)
->>>>>>> daee450f
       * [PKC7 Padding](./Algorithms/Crypto/Paddings/PKCS7Padding.cs) 
   * [Data Compression](./Algorithms/DataCompression)
     * [Burrows-Wheeler transform](./Algorithms/DataCompression/BurrowsWheelerTransform.cs)
