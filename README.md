--- conflicted
+++ resolved
@@ -102,11 +102,8 @@
     * [A000045 Fibonacci](./Algorithms/Sequences/FibonacciSequence.cs)
     * [A000108 Catalan](./Algorithms/Sequences/CatalanSequence.cs)
     * [A000142 Factorial](./Algorithms/Sequences/FactorialSequence.cs)
-<<<<<<< HEAD
     * [A000290 Squares](./Algorithms/Sequences/SquaresSequence.cs)
-=======
     * [A000578 Cubes](./Algorithms/Sequences/CubesSequence.cs)
->>>>>>> ed7f9b51
     * [A001462 Golomb's](./Algorithms/Sequences/GolombsSequence.cs)
     * [A001478 Negative Integers](./Algorithms/Sequences/NegativeIntegersSequence.cs)
     * [A005132 Recaman's](./Algorithms/Sequences/RecamansSequence.cs)
