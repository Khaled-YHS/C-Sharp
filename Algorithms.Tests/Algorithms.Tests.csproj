<Project Sdk="Microsoft.NET.Sdk">

  <PropertyGroup>
    <TargetFramework>net8.0</TargetFramework>
    <IsPackable>false</IsPackable>
    <CodeAnalysisRuleSet>..\stylecop.ruleset</CodeAnalysisRuleSet>
    <TreatWarningsAsErrors>true</TreatWarningsAsErrors>
    <Nullable>enable</Nullable>
  </PropertyGroup>

  <ItemGroup>
    <AdditionalFiles Include="..\stylecop.json" />
    <ProjectReference Include="..\Algorithms\Algorithms.csproj" />
  </ItemGroup>

  <ItemGroup>
    <PackageReference Include="coverlet.collector" Version="6.0.0">
      <IncludeAssets>runtime; build; native; contentfiles; analyzers; buildtransitive</IncludeAssets>
      <PrivateAssets>all</PrivateAssets>
    </PackageReference>
<<<<<<< HEAD
    <PackageReference Include="FluentAssertions" Version="5.10.3" />
    <PackageReference Include="Microsoft.NET.Test.Sdk" Version="16.3.0" />
    <PackageReference Include="nunit" Version="4.0.1" />
    <PackageReference Include="NUnit3TestAdapter" Version="4.5.0" />
=======
    <PackageReference Include="FluentAssertions" Version="6.12.0" />
    <PackageReference Include="Microsoft.NET.Test.Sdk" Version="17.8.0" />
    <PackageReference Include="nunit" Version="3.12.0" />
    <PackageReference Include="NUnit3TestAdapter" Version="3.15.1" />
>>>>>>> c7f0d62f
  </ItemGroup>
</Project><|MERGE_RESOLUTION|>--- conflicted
+++ resolved
@@ -18,16 +18,9 @@
       <IncludeAssets>runtime; build; native; contentfiles; analyzers; buildtransitive</IncludeAssets>
       <PrivateAssets>all</PrivateAssets>
     </PackageReference>
-<<<<<<< HEAD
-    <PackageReference Include="FluentAssertions" Version="5.10.3" />
-    <PackageReference Include="Microsoft.NET.Test.Sdk" Version="16.3.0" />
+    <PackageReference Include="FluentAssertions" Version="6.12.0" />
+    <PackageReference Include="Microsoft.NET.Test.Sdk" Version="17.8.0" />
     <PackageReference Include="nunit" Version="4.0.1" />
     <PackageReference Include="NUnit3TestAdapter" Version="4.5.0" />
-=======
-    <PackageReference Include="FluentAssertions" Version="6.12.0" />
-    <PackageReference Include="Microsoft.NET.Test.Sdk" Version="17.8.0" />
-    <PackageReference Include="nunit" Version="3.12.0" />
-    <PackageReference Include="NUnit3TestAdapter" Version="3.15.1" />
->>>>>>> c7f0d62f
   </ItemGroup>
 </Project>