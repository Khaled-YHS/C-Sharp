--- conflicted
+++ resolved
@@ -5,12 +5,6 @@
     <IsPackable>false</IsPackable>
     <LangVersion>default</LangVersion>
     <NullableContextOptions>disable</NullableContextOptions>
-<<<<<<< HEAD
-    <AssemblyVersion>1.0.0.0</AssemblyVersion>
-    <FileVersion>1.0.0.0</FileVersion>
-    <PackageReleaseNotes></PackageReleaseNotes>
-=======
->>>>>>> 9afc367c
   </PropertyGroup>
 
   <ItemGroup>
