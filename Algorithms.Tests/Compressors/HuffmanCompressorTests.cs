--- conflicted
+++ resolved
@@ -30,11 +30,7 @@
         }
 
         [Test]
-<<<<<<< HEAD
-        public void DecompressedTextTheSameAsOriginal([Random(0, 1000, 100)]int length)
-=======
-        public void DecompressedTextTheSameAsOriginal([Random(0, 1000, 1000, Distinct = true)]int length)
->>>>>>> db8d4e68
+        public void DecompressedTextTheSameAsOriginal([Random(0, 1000, 100, Distinct = true)]int length)
         {
             //Arrange
             var sorter = new BubbleSorter<HuffmanCompressor.ListNode>();
