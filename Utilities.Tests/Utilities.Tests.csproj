--- conflicted
+++ resolved
@@ -17,17 +17,10 @@
       <IncludeAssets>runtime; build; native; contentfiles; analyzers; buildtransitive</IncludeAssets>
       <PrivateAssets>all</PrivateAssets>
     </PackageReference>
-<<<<<<< HEAD
-    <PackageReference Include="FluentAssertions" Version="5.10.3" />
+    <PackageReference Include="FluentAssertions" Version="6.12.0" />
     <PackageReference Include="NUnit" Version="4.0.1" />
     <PackageReference Include="NUnit3TestAdapter" Version="4.5.0" />
-    <PackageReference Include="Microsoft.NET.Test.Sdk" Version="16.5.0" />
-=======
-    <PackageReference Include="FluentAssertions" Version="6.12.0" />
-    <PackageReference Include="NUnit" Version="3.12.0" />
-    <PackageReference Include="NUnit3TestAdapter" Version="3.16.1" />
     <PackageReference Include="Microsoft.NET.Test.Sdk" Version="17.8.0" />
->>>>>>> c7f0d62f
   </ItemGroup>
 
   <ItemGroup>
